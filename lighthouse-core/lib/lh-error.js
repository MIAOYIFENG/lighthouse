--- conflicted
+++ resolved
@@ -356,12 +356,11 @@
     lhrRuntimeError: true,
   },
 
-<<<<<<< HEAD
   // No Layout Stability trace events
   NO_LAYOUT_JANK: {
     code: 'NO_LAYOUT_JANK',
     message: UIStrings.badTraceRecording,
-=======
+
   /**
    * Error internal to Runner used when an artifact required for an audit is missing.
    * Requires an additional `artifactName` field for translation.
@@ -378,7 +377,6 @@
   ERRORED_REQUIRED_ARTIFACT: {
     code: 'ERRORED_REQUIRED_ARTIFACT',
     message: UIStrings.erroredRequiredArtifact,
->>>>>>> 1e4d8d74
   },
 
   // Hey! When adding a new error type, update lighthouse-result.proto too.
