--- conflicted
+++ resolved
@@ -22,11 +22,7 @@
       }, {
         id: 'wordpress',
       }],
-<<<<<<< HEAD
-      MainDocumentContent: /^<!doctype html>.*DoBetterWeb Mega Tester.*bad-promise-polyfill.*<\/html>\n$/s,
-=======
-      MainDocumentContent: /^<!doctype html>.*DoBetterWeb Mega Tester.*aggressive-promise-polyfill.*<\/html>[\r\n]*$/s,
->>>>>>> c75f1ba9
+      MainDocumentContent: /^<!doctype html>.*DoBetterWeb Mega Tester.*bad-promise-polyfill.*<\/html>[\r\n]*$/s,
       LinkElements: [
         {
           rel: 'stylesheet',
